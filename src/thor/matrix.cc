#include <prime_server/prime_server.hpp>

using namespace prime_server;

#include <valhalla/midgard/logging.h>
#include <valhalla/midgard/constants.h>
#include <valhalla/baldr/json.h>
#include <valhalla/sif/autocost.h>
#include <valhalla/sif/bicyclecost.h>
#include <valhalla/sif/pedestriancost.h>
#include <valhalla/thor/costmatrix.h>

#include "thor/service.h"

using namespace valhalla;
using namespace valhalla::midgard;
using namespace valhalla::baldr;
using namespace valhalla::sif;
using namespace valhalla::thor;


namespace {

  const std::unordered_map<std::string, thor_worker_t::MATRIX_TYPE> MATRIX {
    {"one_to_many", thor_worker_t::ONE_TO_MANY},
    {"many_to_one", thor_worker_t::MANY_TO_ONE},
    {"many_to_many", thor_worker_t::MANY_TO_MANY},
    {"sources_to_targets", thor_worker_t::SOURCES_TO_TARGETS}
  };

  constexpr double kMilePerMeter = 0.000621371;
  const headers_t::value_type CORS{"Access-Control-Allow-Origin", "*"};
  const headers_t::value_type JSON_MIME{"Content-type", "application/json;charset=utf-8"};
  const headers_t::value_type JS_MIME{"Content-type", "application/javascript;charset=utf-8"};

  json::ArrayPtr locations(const std::vector<baldr::PathLocation>& correlated) {
    auto input_locs = json::array({});
    for(size_t i = 0; i < correlated.size(); i++) {
      input_locs->emplace_back(
        json::map({
          {"lat", json::fp_t{correlated[i].latlng_.lat(), 6}},
          {"lon", json::fp_t{correlated[i].latlng_.lng(), 6}}
        })
      );
    }
    return input_locs;
  }

  json::ArrayPtr serialize_row(const std::vector<PathLocation>& correlated, const std::vector<TimeDistance>& tds,
      const size_t origin, const size_t destination, const size_t start, const size_t end, double distance_scale) {
    auto row = json::array({});
    for(size_t i = start; i < end; i++) {
      //check to make sure a route was found; if not, return null for distance & time in matrix result
      if (tds[i].time != kMaxCost) {
        row->emplace_back(json::map({
          {"from_index", static_cast<uint64_t>(origin)},
          {"to_index", static_cast<uint64_t>(destination + (i - start))},
          {"time", static_cast<uint64_t>(tds[i].time)},
          {"distance", json::fp_t{tds[i].dist * distance_scale, 3}}
        }));
      } else {
        row->emplace_back(json::map({
          {"from_index", static_cast<uint64_t>(origin)},
          {"to_index", static_cast<uint64_t>(destination + (i - start))},
          {"time", static_cast<nullptr_t>(nullptr)},
          {"distance", static_cast<nullptr_t>(nullptr)}
        }));
      }
    }
    return row;
  }

  //Returns a row vector of computed time and distance from the first (origin) location to each additional location provided.
  // {
  //   input_locations: [{},{},{}],
  //   one_to_many:
  //   [
  //     [{origin0,dest0,0,0},{origin0,dest1,x,x},{origin0,dest2,x,x},{origin0,dest3,x,x}]
  //   ]
  // }
  json::MapPtr serialize_one_to_many(const boost::optional<std::string>& id, const std::vector<PathLocation>& correlated, const std::vector<TimeDistance>& tds, std::string& units, double distance_scale) {
     auto json = json::map({
      {"one_to_many", json::array({serialize_row(correlated, tds, 0, 0, 0, tds.size(), distance_scale)})},
      {"locations", json::array({locations(correlated)})},
      {"units", units},
    });
    if (id)
      json->emplace("id", *id);
    return json;
  }

  //Returns a column vector of computed time and distance from each location to the last (destination) location provided.
  // {
  //   input_locations: [{},{},{}],
  //   many_to_one:
  //   [
  //     [{origin0,dest0,x,x}],
  //     [{origin1,dest0,x,x}],
  //     [{origin2,dest0,x,x}],
  //     [{origin3,dest0,0,0}]
  //   ]
  // }
  json::MapPtr serialize_many_to_one(const boost::optional<std::string>& id, const std::vector<PathLocation>& correlated, const std::vector<TimeDistance>& tds, std::string& units, double distance_scale) {
    json::ArrayPtr column_matrix = json::array({});
    for(size_t i = 0; i < correlated.size(); ++i)
      column_matrix->emplace_back(serialize_row(correlated, tds, i, correlated.size() - 1, i, i + 1, distance_scale));
    auto json = json::map({
      {"many_to_one", column_matrix},
      {"locations", json::array({locations(correlated)})},
      {"units", units},
    });
    if (id)
      json->emplace("id", *id);
    return json;
  }

  //Returns a square matrix of computed time and distance from each location to every other location.
  // {
  //   input_locations: [{},{},{}],
  //   many_to_many:
  //   [
  //     [{origin0,dest0,0,0},{origin0,dest1,x,x},{origin0,dest2,x,x},{origin0,dest3,x,x}],
  //     [{origin1,dest0,x,x},{origin1,dest1,0,0},{origin1,dest2,x,x},{origin1,dest3,x,x}],
  //     [{origin2,dest0,x,x},{origin2,dest1,x,x},{origin2,dest2,0,0},{origin2,dest3,x,x}],
  //     [{origin3,dest0,x,x},{origin3,dest1,x,x},{origin3,dest2,x,x},{origin3,dest3,0,0}]
  //   ]
  // }
  json::MapPtr serialize_many_to_many(const boost::optional<std::string>& id, const std::vector<PathLocation>& correlated, const std::vector<TimeDistance>& tds, std::string& units, double distance_scale) {
    json::ArrayPtr square_matrix = json::array({});
    for(size_t i = 0; i < correlated.size(); ++i)
      square_matrix->emplace_back(serialize_row(correlated, tds, i, 0, correlated.size() * i, correlated.size() * (i + 1), distance_scale));
    auto json = json::map({
      {"many_to_many", square_matrix},
      {"locations", json::array({locations(correlated)})},
      {"units", units},
    });
    if (id)
      json->emplace("id", *id);
    return json;
  }

}

namespace valhalla {
  namespace thor {

    worker_t::result_t  thor_worker_t::matrix(const MATRIX_TYPE matrix_type, const std::string &costing, const boost::property_tree::ptree &request, http_request_t::info_t& request_info) {
      //get time for start of request
      auto s = std::chrono::system_clock::now();
      // Parse out units; if none specified, use kilometers
      double distance_scale = kKmPerMeter;
      auto matrix_action_type = request.get_optional<std::string>("matrix_type");
      auto units = request.get<std::string>("units", "km");
      if (units == "mi")
        distance_scale = kMilePerMeter;


      //do the real work
      json::MapPtr json;
      thor::CostMatrix costmatrix;
      switch ( matrix_type) {
        case MATRIX_TYPE::ONE_TO_MANY:
          json = serialize_one_to_many(request.get_optional<std::string>("id"), correlated, costmatrix.SourceToTarget({correlated.front()}, correlated, reader, mode_costing, mode), units, distance_scale);
          matrix_action_type = "one-to-many";
          break;
        case MATRIX_TYPE::MANY_TO_ONE:
          json = serialize_many_to_one(request.get_optional<std::string>("id"), correlated, costmatrix.SourceToTarget(correlated, {correlated.back()}, reader, mode_costing, mode), units, distance_scale);
          matrix_action_type = "many-to-one";
          break;
        case MATRIX_TYPE::MANY_TO_MANY:
<<<<<<< HEAD
        case MATRIX_TYPE::SOURCES_TO_TARGETS:
=======
>>>>>>> 8e496700
          json = serialize_many_to_many(request.get_optional<std::string>("id"), correlated, costmatrix.SourceToTarget(correlated, correlated, reader, mode_costing, mode), units, distance_scale);
          matrix_action_type = "many-to-many";
          break;
        }

      //jsonp callback if need be
      std::ostringstream stream;
      auto jsonp = request.get_optional<std::string>("jsonp");
      if(jsonp)
        stream << *jsonp << '(';
      stream << *json;
      if(jsonp)
        stream << ')';

      //get processing time for thor
      auto e = std::chrono::system_clock::now();
      std::chrono::duration<float, std::milli> elapsed_time = e - s;
      //log request if greater than X (ms)
      auto long_request = (matrix_type!=MATRIX_TYPE::MANY_TO_MANY) ? long_request_route : long_request_manytomany;
      if (!request_info.do_not_track && (elapsed_time.count() / correlated.size()) > long_request) {
        std::stringstream ss;
        boost::property_tree::json_parser::write_json(ss, request, false);
        LOG_WARN("thor::" + *matrix_action_type + " matrix request elapsed time (ms)::"+ std::to_string(elapsed_time.count()));
        LOG_WARN("thor::" + *matrix_action_type + " matrix request exceeded threshold::"+ ss.str());
        (matrix_type!=MATRIX_TYPE::MANY_TO_MANY) ? midgard::logging::Log("valhalla_thor_long_request_route", " [ANALYTICS] ") : midgard::logging::Log("valhalla_thor_long_request_manytomany", " [ANALYTICS] ");
      }

      http_response_t response(200, "OK", stream.str(), headers_t{CORS, jsonp ? JS_MIME : JSON_MIME});
      response.from_info(request_info);
      worker_t::result_t result{false};
      result.messages.emplace_back(response.to_string());
      return result;
    }

  }
}<|MERGE_RESOLUTION|>--- conflicted
+++ resolved
@@ -168,10 +168,9 @@
           matrix_action_type = "many-to-one";
           break;
         case MATRIX_TYPE::MANY_TO_MANY:
-<<<<<<< HEAD
         case MATRIX_TYPE::SOURCES_TO_TARGETS:
-=======
->>>>>>> 8e496700
+          //TODO: correlated.get_child("sources").get_size() to know how much of the correlated to subset out)
+          //TODO: correlated.get_child("targets").get_size() to know how much of the correlated to subset out after the sources subset)
           json = serialize_many_to_many(request.get_optional<std::string>("id"), correlated, costmatrix.SourceToTarget(correlated, correlated, reader, mode_costing, mode), units, distance_scale);
           matrix_action_type = "many-to-many";
           break;
